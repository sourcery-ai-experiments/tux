# Poetry Configuration
[tool.poetry]
authors = ["kaizen <admin@kaizen.wtf>"]
description = "All Things Linux Discord Bot"
name = "tux"
readme = "README.md"
repository = "https://github.com/allthingslinux/tux"
version = "0.1.0"

[tool.poetry.dependencies]
aioconsole = "^0.7.0"
aiopath = "^0.7.7"
python = ">=3.12,<4"
asynctempfile = "^0.5.0"
dateparser = "^1.2.0"
discord-py = "^2.3.2"
loguru = "^0.7.2"
mypy = "^1.9.0"
pre-commit = "^3.7.0"
prisma = "^0.13.1"
psutil = "^5.9.8"
pynacl = "^1.5.0"
pyright = "^1.1.358"
python-dotenv = "^1.0.1"
ruff = "^0.3.6"
sentry-sdk = "^1.45.0"
vulture = "^2.11"
<<<<<<< HEAD
pygithub = "^2.3.0"
=======
httpx = "^0.27.0"
cairosvg = "^2.7.1"
pillow = "^10.3.0"
rsa = "^4.9"
>>>>>>> a91458c7

[tool.poetry.scripts]
pyright = "pyright:run"

[build-system]
build-backend = "poetry.core.masonry.api"
requires = ["poetry-core"]

# Ruff Configuration
[tool.ruff]
exclude = [
  ".bzr",
  ".direnv",
  ".eggs",
  ".git",
  ".git-rewrite",
  ".hg",
  ".ipynb_checkpoints",
  ".mypy_cache",
  ".nox",
  ".pants.d",
  ".pyenv",
  ".pytest_cache",
  ".pytype",
  ".ruff_cache",
  ".svn",
  ".tox",
  ".venv",
  ".vscode",
  "__pypackages__",
  "_build",
  "buck-out",
  "build",
  "dist",
  "node_modules",
  "site-packages",
  "venv",
  "examples",
  "tmp",
  "tests",
  ".archive",
]

indent-width = 4
line-length = 100
target-version = "py312"

# Ruff Linting Configuration
[tool.ruff.lint]
dummy-variable-rgx = "^(_+|(_+[a-zA-Z0-9_]*[a-zA-Z0-9]+?))$"
fixable = ["ALL"]
ignore = ["E501", "N814"]
select = [
  "E",
  "F",
  "UP",
  "B",
  "SIM",
  "I",
  "N",
  "ASYNC",
  "A",
  "C4",
  "DTZ",
  "EM",
  "PIE",
  "T20",
  "Q",
  "RET",
  "PTH",
  "R",
  "TRY",
  "RUF",
]
unfixable = []

# Ruff Formatting Configuration
[tool.ruff.format]
docstring-code-format = true
docstring-code-line-length = "dynamic"
indent-style = "space"
line-ending = "auto"
quote-style = "double"
skip-magic-trailing-comma = false

# Pyright Configuration
[tool.pyright]
defineConstant = {DEBUG = true}
exclude = [
  ".direnv",
  ".eggs",
  ".git",
  ".hg",
  ".ipynb_checkpoints",
  ".mypy_cache",
  ".nox",
  ".pants.d",
  ".pyenv",
  ".pytest_cache",
  ".pytype",
  ".svn",
  ".tox",
  ".venv",
  ".vscode",
  "__pypackages__",
  "_build",
  "buck-out",
  "build",
  "dist",
  "node_modules",
  "site-packages",
  "venv",
  "examples",
  "tests",
  ".archive",
]
include = ["tux"]
pythonPlatform = "Linux"
pythonVersion = "3.12"
typeCheckingMode = "strict"
venv = ".venv"
venvPath = "."
# reportMissingImports = true
# reportMissingParameterType = false
# reportMissingTypeStubs = false
# reportUnknownArgumentType = false
# reportUnknownMemberType = false
# reportUnknownParameterType = false

[tool.vulture]
exclude = [
  ".direnv",
  ".eggs",
  ".git",
  ".hg",
  ".ipynb_checkpoints",
  ".mypy_cache",
  ".nox",
  ".pants.d",
  ".pyenv",
  ".pytest_cache",
  ".pytype",
  ".svn",
  ".tox",
  ".venv",
  ".vscode",
  "__pypackages__",
  "_build",
  "buck-out",
  "build",
  "dist",
  "node_modules",
  "site-packages",
  "venv",
  "examples",
  "tests",
  ".archive",
]
# paths = ["tux"]
# ignore_decorators = ["@app.route", "@require_*"]
# ignore_names = ["visit_*", "do_*"]
# make_whitelist = true
# min_confidence = 100
# sort_by_size = true
# verbose = true<|MERGE_RESOLUTION|>--- conflicted
+++ resolved
@@ -25,14 +25,11 @@
 ruff = "^0.3.6"
 sentry-sdk = "^1.45.0"
 vulture = "^2.11"
-<<<<<<< HEAD
 pygithub = "^2.3.0"
-=======
 httpx = "^0.27.0"
 cairosvg = "^2.7.1"
 pillow = "^10.3.0"
 rsa = "^4.9"
->>>>>>> a91458c7
 
 [tool.poetry.scripts]
 pyright = "pyright:run"
